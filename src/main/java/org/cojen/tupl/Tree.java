/*
 *  Copyright 2011-2013 Brian S O'Neill
 *
 *  Licensed under the Apache License, Version 2.0 (the "License");
 *  you may not use this file except in compliance with the License.
 *  You may obtain a copy of the License at
 *
 *      http://www.apache.org/licenses/LICENSE-2.0
 *
 *  Unless required by applicable law or agreed to in writing, software
 *  distributed under the License is distributed on an "AS IS" BASIS,
 *  WITHOUT WARRANTIES OR CONDITIONS OF ANY KIND, either express or implied.
 *  See the License for the specific language governing permissions and
 *  limitations under the License.
 */

package org.cojen.tupl;

import java.io.IOException;

import static org.cojen.tupl.Utils.*;

/**
 * B-tree implementation.
 *
 * @author Brian S O'Neill
 */
final class Tree implements Index {
    // Reserved internal tree ids.
    static final int
        REGISTRY_ID = 0,
        REGISTRY_KEY_MAP_ID = 1,
        //PAGE_ALLOCATOR_ID = 2,
        FRAGMENTED_TRASH_ID = 3,
        MAX_RESERVED_ID = 0xff;

    static boolean isInternal(long id) {
        return (id & ~0xff) == 0;
    }

    final Database mDatabase;
    final LockManager mLockManager;

    // Id range is [0, 255] for all internal trees.
    final long mId;

    // Id is null for registry.
    final byte[] mIdBytes;

    // Name is null for all internal trees.
    final byte[] mName;

    // Although tree roots can be created and deleted, the object which refers
    // to the root remains the same. Internal state is transferred to/from this
    // object when the tree root changes.
    final Node mRoot;

    final int mMaxEntrySize;

    // Maintain a stack of stubs, which are created when root nodes are
    // deleted. When a new root is created, a stub is popped, and cursors bound
    // to it are transferred into the new root. Access to this stack is guarded
    // by the root node latch.
    private Stub mStubTail;

    Tree(Database db, long id, byte[] idBytes, byte[] name, Node root) {
        mDatabase = db;
        mLockManager = db.mLockManager;
        mId = id;
        mIdBytes = idBytes;
        mName = name;
        mRoot = root;
        // Limit maximum non-fragmented entry size to 0.75 of usable node size.
        mMaxEntrySize = ((db.pageSize() - Node.TN_HEADER_SIZE) * 3) >> 2;
    }

    @Override
    public String toString() {
        return toString(this);
    }

    static String toString(Index ix) {
        StringBuilder b = new StringBuilder(ix.getClass().getName());
        b.append('@').append(Integer.toHexString(ix.hashCode()));
        b.append(" {");
        b.append("name").append(": ").append(ix.getNameString());
        b.append(", ");
        b.append("id").append(": ").append(ix.getId());
        return b.append('}').toString();
    }

    @Override
    public Ordering getOrdering() {
        return Ordering.ASCENDING;
    }

    @Override
    public long getId() {
        return mId;
    }

    @Override
    public byte[] getName() {
        byte[] name = mName;
        return name == null ? null : name.clone();
    }

    @Override
    public String getNameString() {
        byte[] name = mName;
        try {
            return name == null ? "null" : new String(name, "UTF-8");
        } catch (IOException e) {
            return new String(name);
        }
    }

    @Override
    public Cursor newCursor(Transaction txn) {
        return new TreeCursor(this, txn);
    }

    /*
    @Override
    public long count(Transaction txn) throws IOException {
        // TODO
        throw null;
    }
    */

    /*
    @Override
    public long count(Transaction txn,
                      byte[] start, boolean startInclusive,
                      byte[] end, boolean endInclusive)
        throws IOException
    {
        // TODO
        throw null;
    }
    */

    /*
    @Override
    public boolean exists(Transaction txn, byte[] key) throws IOException {
        // TODO
        throw null;
    }
    */

    /*
    @Override
    public boolean exists(Transaction txn, byte[] key, byte[] value) throws IOException {
        // TODO
        throw null;
    }
    */

    @Override
    public byte[] load(Transaction txn, byte[] key) throws IOException {
        check(txn);
        Locker locker = lockForLoad(txn, key);
        try {
            return mRoot.search(this, key);
        } finally {
            if (locker != null) {
                locker.unlock();
            }
        }
    }

    @Override
    public void store(Transaction txn, byte[] key, byte[] value) throws IOException {
        if (key == null) {
            throw new NullPointerException("Key is null");
        }
        TreeCursor cursor = new TreeCursor(this, txn);
        cursor.autoload(false);
        cursor.findAndStore(key, value);
    }

    @Override
    public byte[] exchange(Transaction txn, byte[] key, byte[] value) throws IOException {
        if (key == null) {
            throw new NullPointerException("Key is null");
        }
        return new TreeCursor(this, txn).findAndStore(key, value);
    }

    @Override
    public boolean insert(Transaction txn, byte[] key, byte[] value) throws IOException {
        if (key == null) {
            throw new NullPointerException("Key is null");
        }
        TreeCursor cursor = new TreeCursor(this, txn);
        cursor.autoload(false);
        return cursor.findAndModify(key, TreeCursor.MODIFY_INSERT, value);
    }

    @Override
    public boolean replace(Transaction txn, byte[] key, byte[] value) throws IOException {
        if (key == null) {
            throw new NullPointerException("Key is null");
        }
        TreeCursor cursor = new TreeCursor(this, txn);
        cursor.autoload(false);
        return cursor.findAndModify(key, TreeCursor.MODIFY_REPLACE, value);
    }

    @Override
    public boolean update(Transaction txn, byte[] key, byte[] oldValue, byte[] newValue)
        throws IOException
    {
        if (key == null) {
            throw new NullPointerException("Key is null");
        }
        return new TreeCursor(this, txn).findAndModify(key, oldValue, newValue);
    }

    @Override
    public boolean delete(Transaction txn, byte[] key) throws IOException {
        return replace(txn, key, null);
    }

    @Override
    public boolean remove(Transaction txn, byte[] key, byte[] value) throws IOException {
        return update(txn, key, value, null);
    }

    /*
    @Override
    public void clear(Transaction txn) throws IOException {
        if (txn == null) {
            TreeCursor cursor = new TreeCursor(this, null);
            try {
                cursor.autoload(false);
                cursor.first();
                cursor.clearTo(null, false);
            } finally {
                cursor.reset();
            }
            return;
        }

        if (txn.lockMode() == LockMode.UNSAFE) {
            // TODO: Optimize for LockMode.UNSAFE.
            throw null;
        }

        txn.enter();
        try {
            txn.lockMode(LockMode.UPGRADABLE_READ);
            TreeCursor cursor = new TreeCursor(this, txn);
            try {
                cursor.autoload(false);
                cursor.first();
                while (cursor.key() != null) {
                    cursor.store(null);
                    cursor.next();
                }
            } finally {
                // TODO: this can deadlock, because exception can be thrown at anytime
                cursor.reset();
            }
            txn.commit();
        } finally {
            txn.exit();
        }
    }

    @Override
    public void clear(Transaction txn,
                      byte[] start, boolean startInclusive,
                      byte[] end, boolean endInclusive)
        throws IOException
    {
        if (txn == null) {
            TreeCursor cursor = new TreeCursor(this, null);
            try {
                cursor.autoload(false);
                if (start == null) {
                    cursor.first();
                } else if (startInclusive) {
                    cursor.findGe(start);
                } else {
                    cursor.findGt(start);
                }
                cursor.clearTo(end, endInclusive);
            } finally {
                cursor.reset();
            }
            return;
        }

        if (txn.lockMode() == LockMode.UNSAFE) {
            // TODO: Optimize for LockMode.UNSAFE.
            throw null;
        }

        txn.enter();
        try {
            txn.lockMode(LockMode.UPGRADABLE_READ);
            TreeCursor cursor = new TreeCursor(this, txn);
            try {
                cursor.autoload(false);

                if (start == null) {
                    cursor.first();
                } else if (startInclusive) {
                    cursor.findGe(start);
                } else {
                    cursor.findGt(start);
                }

                if (end == null) {
                    while (cursor.key() != null) {
                        cursor.store(null);
                        cursor.next();
                    }
                } else if (endInclusive) {
                    byte[] key;
                    while ((key = cursor.key()) != null) {
                        int compare = compareKeys(key, 0, key.length, end, 0, end.length);
                        if (compare > 0) {
                            break;
                        }
                        cursor.store(null);
                        if (compare >= 0) {
                            break;
                        }
                        cursor.next();
                    }
                } else {
                    byte[] key;
                    while ((key = cursor.key()) != null) {
                        if (compareKeys(key, 0, key.length, end, 0, end.length) >= 0) {
                            break;
                        }
                        cursor.store(null);
                        cursor.next();
                    }
                }
            } finally {
                // TODO: this can deadlock, because exception can be thrown at anytime
                cursor.reset();
            }
            txn.commit();
        } finally {
            txn.exit();
        }
    }
    */

    @Override
    public Stream newStream() {
        TreeCursor cursor = new TreeCursor(this);
        cursor.autoload(false);
        return new TreeValueStream(cursor);
    }

    @Override
    public View viewGe(byte[] key) {
        return BoundedView.viewGe(this, key);
    }

    @Override
    public View viewGt(byte[] key) {
        return BoundedView.viewGt(this, key);
    }

    @Override
    public View viewLe(byte[] key) {
        return BoundedView.viewLe(this, key);
    }

    @Override
    public View viewLt(byte[] key) {
        return BoundedView.viewLt(this, key);
    }

    @Override
    public View viewPrefix(byte[] prefix, int trim) {
        return BoundedView.viewPrefix(this, prefix, trim);
    }

    @Override
    public View viewReverse() {
        return new ReverseView(this);
    }

    @Override
    public View viewUnmodifiable() {
        return UnmodifiableView.apply(this);
    }

    @Override
    public boolean isUnmodifiable() {
        return isClosed();
    }

    /**
     * Returns a view which can be passed to an observer. Internal trees are returned as
     * unmodifiable.
     */
    Index observableView() {
        return isInternal(mId) ? new UnmodifiableView(this) : this;
    }

<<<<<<< HEAD
    /**
     * @param view view to pass to observer
     * @return false if compaction should stop
     */
    boolean compactTree(Index view, long highestNodeId, CompactionObserver observer)
        throws IOException
    {
        if (!observer.indexBegin(view)) {
            return false;
        }
        TreeCursor cursor = new TreeCursor(this, Transaction.BOGUS);
        try {
            cursor.first();
            // Note the short circuit 'and' operator. Observer is notified only if compaction
            // completed without aborting.
            return cursor.compact(highestNodeId, observer) && observer.indexComplete(view);
        } finally {
            cursor.reset();
        }
    }

=======
>>>>>>> c6731643
    @Override
    public boolean verify(VerificationObserver observer) throws IOException {
        if (observer == null) {
            observer = new VerificationObserver();
        }
        Index view = observableView();
        observer.failed = false;
        verifyTree(view, observer);
        boolean passed = !observer.failed;
        observer.indexComplete(view, passed, null);
        return passed;
    }

    /**
     * @param view view to pass to observer
     * @return false if should stop
     */
    boolean verifyTree(Index view, VerificationObserver observer) throws IOException {
        TreeCursor cursor = new TreeCursor(this, Transaction.BOGUS);
        try {
            cursor.first();
            int height = cursor.height();
            if (!observer.indexBegin(view, height)) {
                return false;
            }
            if (!cursor.verify(height, observer)) {
                return false;
            }
        } catch (Throwable e) {
            observer.failed = true;
            throw rethrow(e);
        } finally {
            cursor.reset();
        }
        return true;
    }

    @Override
    public void close() throws IOException {
        Node root = mRoot;
        root.acquireExclusive();
        try {
            if (root.mPage == EMPTY_BYTES) {
                // Already closed.
                return;
            }

            if (root.mLastCursorFrame != null) {
                throw new IllegalStateException("Cannot close an index which has active cursors");
            }

            if (isInternal(mId)) {
                throw new IllegalStateException("Cannot close an internal index");
            }

            if (mDatabase.mPageDb.isDurable()) {
                root.forceEvictTree(mDatabase.mPageDb);

                // Root node reference cannot be cleared, so instead make it
                // non-functional. Move the page reference into a new evictable Node object,
                // allowing it to be recycled.

                mDatabase.makeEvictable(root.closeRoot(false));
                mDatabase.treeClosed(this);
            } else {
                // Non-durable tree cannot be truly closed because nothing would reference it
                // anymore. As per the interface contract, make this reference unmodifiable,
                // but also register a replacement tree instance. Closing a non-durable tree
                // has little practical value.

                mDatabase.replaceClosedTree(this, root.closeRoot(true));
            }
        } finally {
            root.releaseExclusive();
        }
    }

    @Override 
    public boolean isClosed() {
        Node root = mRoot;
        root.acquireShared();
        boolean closed = root.mPage == EMPTY_BYTES;
        root.releaseShared();
        return closed;
    }

    @Override
    public void drop() throws IOException {
        Node root = mRoot;
        root.acquireExclusive();
        try {
            if (root.mPage == EMPTY_BYTES) {
                throw new ClosedIndexException();
            }

            if (!root.isLeaf() || root.hasKeys()) {
                // Note that this check also covers the transactional case, because deletes
                // store ghosts. The message could be more accurate, but it would require
                // scanning the whole index looking for ghosts. Using LockMode.UNSAFE deletes
                // it's possible to subvert the transactional case, allowing the drop to
                // proceed. The rollback logic in UndoLog accounts for this, ignoring undo
                // operations for missing indexes. Preventing the drop in this case isn't worth
                // the trouble, because UNSAFE is what it is.
                throw new IllegalStateException("Cannot drop a non-empty index");
            }

            if (isInternal(mId)) {
                throw new IllegalStateException("Cannot close an internal index");
            }

            // Root node reference cannot be cleared, so instead make it non-functional. Move
            // the page reference into a new evictable Node object, allowing it to be recycled.

            long rootId = root.mId;
            int cachedState = root.mCachedState;

            mDatabase.makeEvictable(root.closeRoot(false));
            mDatabase.dropClosedTree(this, rootId, cachedState);
        } finally {
            root.releaseExclusive();
        }
    }

    void check(Transaction txn) throws IllegalArgumentException {
        if (txn != null) {
            Database txnDb = txn.mDatabase;
            if (txnDb != null & txnDb != mDatabase) {
                throw new IllegalArgumentException("Transaction belongs to a different database");
            }
        }
    }

    /**
     * Returns true if a shared lock can be immediately granted. Caller must
     * hold a coarse latch to prevent this state from changing.
     *
     * @param locker optional locker
     */
    boolean isLockAvailable(Locker locker, byte[] key, int hash) {
        return mLockManager.isAvailable(locker, mId, key, hash);
    }

    /**
     * @param txn optional transaction instance
     * @param key non-null key instance
     * @return non-null Locker instance if caller should unlock when read is done
     */
    private Locker lockForLoad(Transaction txn, byte[] key) throws LockFailureException {
        if (txn == null) {
            return mLockManager.lockSharedLocal(mId, key, LockManager.hash(mId, key));
        }

        switch (txn.lockMode()) {
        default: // No read lock requested by READ_UNCOMMITTED or UNSAFE.
            return null;

        case READ_COMMITTED:
            return txn.lockShared(mId, key) == LockResult.ACQUIRED ? txn : null;

        case REPEATABLE_READ:
            txn.lockShared(mId, key);
            return null;

        case UPGRADABLE_READ:
            txn.lockUpgradable(mId, key);
            return null;
        }
    }

    /**
     * @param txn optional transaction instance
     * @param key non-null key instance
     * @return non-null Locker instance if caller should unlock when write is done
     */
    Locker lockExclusive(Transaction txn, byte[] key, int hash) throws LockFailureException {
        if (txn == null) {
            return lockExclusiveLocal(key, hash);
        }

        if (txn.lockMode() != LockMode.UNSAFE) {
            txn.lockExclusive(mId, key, hash);
        }

        return null;
    }

    Locker lockSharedLocal(byte[] key, int hash) throws LockFailureException {
        return mLockManager.lockSharedLocal(mId, key, hash);
    }

    Locker lockExclusiveLocal(byte[] key, int hash) throws LockFailureException {
        return mLockManager.lockExclusiveLocal(mId, key, hash);
    }

    /**
     * @return non-zero position if caller should call txnCommitSync
     */
    long redoStore(byte[] key, byte[] value) throws IOException {
        RedoWriter redo = mDatabase.mRedoWriter;
        return redo == null ? 0 : redo.store(mId, key, value, mDatabase.mDurabilityMode);
    }

    /**
     * @return non-zero position if caller should call txnCommitSync
     */
    long redoStoreNoLock(byte[] key, byte[] value) throws IOException {
        RedoWriter redo = mDatabase.mRedoWriter;
        return redo == null ? 0 : redo.storeNoLock(mId, key, value, mDatabase.mDurabilityMode);
    }

    void txnCommitSync(long commitPos) throws IOException {
        mDatabase.mRedoWriter.txnCommitSync(commitPos);
    }

    /**
     * @see Database#markDirty
     */
    boolean markDirty(Node node) throws IOException {
        return mDatabase.markDirty(this, node);
    }

    /**
     * Caller must exclusively hold root latch.
     */
    void addStub(Node node) {
        mStubTail = new Stub(mStubTail, node);
    }

    /**
     * Caller must exclusively hold root latch.
     */
    boolean hasStub() {
        Stub stub = mStubTail;
        while (stub != null) {
            if (stub.mNode.mId == Node.STUB_ID) {
                return true;
            }
            // Node was evicted, so pop it off and try next one.
            mStubTail = stub = stub.mParent;
        }
        return false;
    }

    /**
     * Attempts to exclusively latch and pop the tail stub node. Returns null
     * if latch cannot be immediatly obtained. Caller must exclusively hold
     * root latch and have checked that a stub exists.
     */
    Node tryPopStub() {
        Stub stub = mStubTail;
        if (stub.mNode.tryAcquireExclusive()) {
            mStubTail = stub.mParent;
            return stub.mNode;
        }
        return null;
    }

    /**
     * Exclusively latches and pops the tail stub node. Caller must exclusively
     * hold root latch and have checked that a stub exists.
     */
    /*
    Node popStub() {
        Stub stub = mStubTail;
        stub.mNode.acquireExclusive();
        mStubTail = stub.mParent;
        return stub.mNode;
    }
    */

    /**
     * Checks if popped stub is still valid, because it has not been evicted
     * and it actually has cursors bound to it. Caller must hold exclusive
     * latch, which is released if node is not valid.
     *
     * @return node if valid, null otherwise
     */
    static Node validateStub(Node node) {
        if (node.mId == Node.STUB_ID && node.mLastCursorFrame != null) {
            return node;
        }
        node.releaseExclusive();
        return null;
    }

    static final class Stub {
        final Stub mParent;
        final Node mNode;

        Stub(Stub parent, Node node) {
            mParent = parent;
            mNode = node;
        }
    }
}<|MERGE_RESOLUTION|>--- conflicted
+++ resolved
@@ -406,7 +406,6 @@
         return isInternal(mId) ? new UnmodifiableView(this) : this;
     }
 
-<<<<<<< HEAD
     /**
      * @param view view to pass to observer
      * @return false if compaction should stop
@@ -428,8 +427,6 @@
         }
     }
 
-=======
->>>>>>> c6731643
     @Override
     public boolean verify(VerificationObserver observer) throws IOException {
         if (observer == null) {
